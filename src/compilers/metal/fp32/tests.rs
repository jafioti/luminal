use dfdx::prelude::{Module as DfdxModule, *};
use half::f16;
use itertools::Itertools;
use rand::{rngs::StdRng, Rng, SeedableRng};

use super::MetalFp32Compiler;
use crate::{
    nn::{activation::ReLU, linear::Linear},
    prelude::{Module, *},
};

crate::test_imports!();

#[test]
fn test_contiguous() {
    let mut cx = Graph::new();
    let data = random_vec(12);
    let a = cx.tensor::<R2<3, 4>>();
    a.set(data.clone());
    let b = a.permute::<R2<4, 3>, _>().reshape::<R2<12, 1>>();
    b.retrieve();
    cx.compile(MetalFp32Compiler::default());
    cx.execute();

    let d_dev = Cpu::default();
    let d_a = d_dev.tensor_from_vec(data, (DConst::<3>, DConst::<4>));
    let d_b = d_a.permute::<Rank2<4, 3>, _>().reshape::<Rank2<12, 1>>();

    assert_close(&b.data(), &d_b.as_vec());
}

#[test]
fn test_log2() {
    let mut cx = Graph::new();
    let data = random_vec(3);
    let a = cx.tensor::<R1<3>>();
    a.set(data.clone());
    let b = a.log_2();
    b.retrieve();

    cx.compile(MetalFp32Compiler::default());
    cx.execute();

    assert_close(
        &b.data(),
        &data.into_iter().map(|i: f32| i.log2()).collect::<Vec<_>>(),
    );
}

#[test]
fn test_exp2() {
    let mut cx = Graph::new();
    let data = random_vec(3);
    let a = cx.tensor::<R1<3>>();
    a.set(data.clone());
    let b = a.exp_2();
    b.retrieve();

    cx.compile(MetalFp32Compiler::default());
    cx.execute();

    assert_close(
        &b.data(),
        &data.into_iter().map(|i: f32| i.exp2()).collect::<Vec<_>>(),
    );
}

#[test]
fn test_recip() {
    let mut cx = Graph::new();
    let a = cx.tensor::<R1<3>>();
    a.set(vec![1., 2., 4096.]);
    let b = a.recip();
    b.retrieve();
    cx.compile(MetalFp32Compiler::default());
    cx.execute();

    let d_dev = Cpu::default();
    let d_a = d_dev.tensor([1., 2., 4096.]).to_dtype::<f16>();
    let d_b = d_a.recip();

    assert_close(&b.data(), &d_b.to_dtype::<f32>().as_vec());
}

#[test]
fn test_sin() {
    let mut cx = Graph::new();
    let a = cx.tensor::<R1<3>>();
    a.set(vec![1., 2., 3.]);
    let b = a.sin();
    b.retrieve();
    cx.compile(MetalFp32Compiler::default());
    cx.execute();

    let d_dev = Cpu::default();
    let d_a = d_dev.tensor([1., 2., 3.]).to_dtype::<f16>();
    let d_b = d_a.sin();

    assert_close(&b.data(), &d_b.to_dtype::<f32>().as_vec());
}

#[test]
fn test_sqrt() {
    let mut cx = Graph::new();
    let a = cx.tensor::<R1<3>>();
    a.set(vec![1., 2., 3.]);
    let b = a.sqrt();
    b.retrieve();
    cx.compile(MetalFp32Compiler::default());
    cx.execute();

    let d_dev = Cpu::default();
    let d_a = d_dev.tensor([1., 2., 3.]).to_dtype::<f16>();
    let d_b = d_a.sqrt();

    assert_close(&b.data(), &d_b.to_dtype::<f32>().as_vec());
}

#[test]
fn test_add() {
    let mut cx = Graph::new();
    let a = cx.tensor::<R1<3>>();
    a.set(vec![1., 2., 3.]);
    let b = cx.tensor::<R1<3>>();
    b.set(vec![1., 2., 3.]);
    let c = a + b;
    c.retrieve();

    cx.compile(MetalFp32Compiler::default());
    cx.execute();

    let d_dev = Cpu::default();
    let d_a = d_dev.tensor([1., 2., 3.]);
    let d_b = d_dev.tensor([1., 2., 3.]);
    let d_c = d_a + d_b;

    assert_close(&c.data(), &d_c.as_vec());
}

#[test]
fn test_sub() {
    let mut cx = Graph::new();
    let a = cx.tensor::<R1<3>>();
    a.set(vec![1., 2., 3.]);
    let b = cx.tensor::<R1<3>>();
    b.set(vec![1., 2., 3.]);
    let c = a - b;
    c.retrieve();

    cx.compile(MetalFp32Compiler::default());
    cx.execute();

    let d_dev = Cpu::default();
    let d_a = d_dev.tensor([1., 2., 3.]);
    let d_b = d_dev.tensor([1., 2., 3.]);
    let d_c = d_a - d_b;

    assert_close(&c.data(), &d_c.as_vec());
}

#[test]
fn test_square() {
    let mut cx = Graph::new();
    let a = cx.tensor::<(Dyn<'b'>, Dyn<'s'>, crate::prelude::Const<4096>)>();
    let mut rng = rand::thread_rng();
    let data = (0..40960)
        .map(|_| rng.gen_range(-0.01..0.01))
        .collect::<Vec<f32>>();
    a.set_dyn(data.clone(), vec![1, 10, 4096]);
    let b = a * a;
    b.retrieve();

    cx.compile(<(MetalFp32Compiler, GenericCompiler)>::default());
    cx.execute();

    let d_dev = Cpu::default();
    let d_a = d_dev.tensor_from_vec::<Rank3<1, 10, 4096>>(
        data,
        (
            dfdx::prelude::Const::<1>,
            dfdx::prelude::Const::<10>,
            dfdx::prelude::Const::<4096>,
        ),
    );
    let d_b = d_a.clone() * d_a;

    assert_close(&b.data(), &d_b.as_vec());
}

#[test]
fn test_mul() {
    let mut cx = Graph::new();
    let a = cx.tensor::<R1<3>>();
    a.set(vec![1., 2., 3.]);
    let b = cx.tensor::<R1<3>>();
    b.set(vec![1., 2., 3.]);
    let c = a * b;
    c.retrieve();

    cx.compile(MetalFp32Compiler::default());
    cx.execute();

    let d_dev = Cpu::default();
    let d_a = d_dev.tensor([1., 2., 3.]);
    let d_b = d_dev.tensor([1., 2., 3.]);
    let d_c = d_a * d_b;

    assert_close(&c.data(), &d_c.as_vec());
}

#[test]
fn test_mul2() {
    let mut cx = Graph::new();
    let a = cx.tensor::<(
        crate::prelude::Const<1>,
        crate::prelude::Const<1>,
        Dyn<'a'>,
        Dyn<'a'>,
    )>();
    a.set_dyn(vec![82.4, 783.0, 99.6, 974.5], vec![1, 1, 2, 2]);
    let b = cx.tensor::<R0>();
    b.set(vec![0.57735026]);
    let c = a * b.expand();
    c.retrieve();

    cx.compile(MetalFp32Compiler::default());
    cx.execute();

    let d_dev = Cpu::default();
    let d_a = d_dev.tensor([[[[82.4, 783.0], [99.6, 974.5]]]]);
    let d_b = d_dev.tensor(0.57735026);
    let d_c = d_a * d_b.broadcast::<_, dfdx::shapes::Axes4<0, 1, 2, 3>>();

    assert_close(&c.data(), &d_c.as_vec());
}

#[test]
fn test_div() {
    let mut cx = Graph::new();
    let a = cx.tensor::<R1<3>>();
    a.set(vec![1., 2., 3.]);
    let b = cx.tensor::<R1<3>>();
    b.set(vec![1., 2., 3.]);
    let c = a / b;
    c.retrieve();

    cx.compile(MetalFp32Compiler::default());
    cx.execute();

    let d_dev = Cpu::default();
    let d_a = d_dev.tensor([1., 2., 3.]);
    let d_b = d_dev.tensor([1., 2., 3.]);
    let d_c = d_a / d_b;

    assert_close(&c.data(), &d_c.as_vec());
}

#[test]
fn test_max() {
    let mut cx = Graph::new();
    let a = cx.tensor::<R1<3>>();
    a.set(vec![1., 2., 3.]);
    let b = cx.tensor::<R1<3>>();
    b.set(vec![1., 2., 3.]);
    let c = a.max(b);
    c.retrieve();

    cx.compile(MetalFp32Compiler::default());
    cx.execute();

    let d_dev = Cpu::default();
    let d_a = d_dev.tensor([1., 2., 3.]);
    let d_b = d_dev.tensor([1., 2., 3.]);
    let d_c = d_a.maximum(d_b);

    assert_close(&c.data(), &d_c.as_vec());
}

#[test]
fn test_mod() {
    let mut cx = Graph::new();
    let a_data = random_vec(3);
    let b_data = random_vec(3);
    let a = cx.tensor::<R1<3>>();
    a.set(a_data.clone());
    let b = cx.tensor::<R1<3>>();
    b.set(b_data.clone());
    let c = a % b;
    c.retrieve();

    cx.compile(MetalFp32Compiler::default());
    cx.execute();

    // No dfdx equivalent

    assert_close(
        &c.data(),
        &a_data
            .into_iter()
            .zip(b_data)
            .map(|(a, b)| a % b)
            .collect_vec(),
    );
}

// Reduction op tests

#[test]
fn test_sum_reduce() {
    let mut cx = Graph::new();
    let data = random_vec(4096);
    let a = cx.tensor::<R3<1, 1, 4096>>();
    a.set(data.clone());
    let b = a.sum_reduce::<_, LAxis<1>>();
    let c = a.sum_reduce::<_, LAxis<0>>();
    let d = a.sum_reduce::<_, LAxis<2>>();
    b.retrieve();
    c.retrieve();
    d.retrieve();

    cx.compile(MetalFp32Compiler::default());
    cx.execute();

    let d_dev = Cpu::default();
    let d_a = d_dev.tensor_from_vec(data, (DConst::<1>, DConst::<1>, DConst::<4096>));
    let d_b = d_a.clone().sum::<_, DAxis<1>>();
    let d_c = d_a.clone().sum::<_, DAxis<0>>();
    let d_d = d_a.sum::<_, DAxis<2>>();

    assert_close(&b.data(), &d_b.as_vec());
    assert_close(&c.data(), &d_c.as_vec());
    assert_close(&d.data(), &d_d.as_vec());
}

#[test]
fn test_max_reduce() {
    let mut cx = Graph::new();
    let data = random_vec(12);
    let a = cx.tensor::<R3<2, 2, 3>>();
    a.set(data.clone());
    let b = a.max_reduce::<_, LAxis<1>>();
    let c = a.max_reduce::<_, LAxis<0>>();
    let d = a.max_reduce::<_, LAxis<2>>();
    b.retrieve();
    c.retrieve();
    d.retrieve();

    cx.compile(MetalFp32Compiler::default());
    cx.execute();

    let d_dev = Cpu::default();
    let d_a = d_dev.tensor_from_vec(data, (DConst::<2>, DConst::<2>, DConst::<3>));
    let d_b = d_a.clone().max::<_, DAxis<1>>();
    let d_c = d_a.clone().max::<_, DAxis<0>>();
    let d_d = d_a.max::<_, DAxis<2>>();

    assert_close(&b.data(), &d_b.as_vec());
    assert_close(&c.data(), &d_c.as_vec());
    assert_close(&d.data(), &d_d.as_vec());
}

#[test]
fn test_mean_reduce() {
    let data = random_vec(40960);
    let mut cx = Graph::new();
    let a = cx.tensor::<R3<1, 10, 4096>>();
    a.set(data.clone());
    let b = a.mean_reduce::<_, LAxis<2>>();
    b.retrieve();

    cx.compile(MetalFp32Compiler::default());
    cx.execute();

    let d_dev = Cpu::default();
    let d_a = d_dev.tensor_from_vec(data, (DConst::<1>, DConst::<10>, DConst::<4096>));
    let d_b = d_a.mean::<_, DAxis<2>>();
    assert_close(&b.data(), &d_b.as_vec());
}

#[test]
fn test_matmul_simple() {
    let mut cx = Graph::new();
    let a_data = random_vec(256 * 256);
    let b_data = random_vec(256 * 256);
    let a = cx.new_tensor::<R2<256, 256>>("Input").set(a_data.clone());
    let b = cx.new_tensor::<R2<256, 256>>("Input").set(b_data.clone());
    let c = a.matmul(b).retrieve();

    cx.compile(MetalFp32Compiler::default());
    cx.execute();

    let d_dev = Cpu::default();
    let d_a = d_dev.tensor_from_vec(a_data, (DConst::<256>, DConst::<256>));
    let d_b = d_dev.tensor_from_vec(b_data, (DConst::<256>, DConst::<256>));
    let d_c = d_a.matmul(d_b);

    assert_close(&c.data(), &d_c.as_vec());
}

#[test]
fn test_matmul() {
    let mut cx = Graph::new();
<<<<<<< HEAD
    let a_data = random_vec(2 * 4096);
    let b_data = random_vec(4096 * 4);
    let a = cx.tensor::<R2<2, 4096>>();
    a.set(a_data.clone());
    let b = cx.tensor::<R2<4096, 4>>();
    b.set(b_data.clone());
    let c = a.matmul(b);
    c.retrieve();
=======
    let a_data = random_vec(512 * 512);
    let b_data = random_vec(512 * 512);
    let a = cx.new_tensor::<R2<512, 512>>("Input").set(a_data.clone());
    let b = cx.new_tensor::<R2<512, 512>>("Input").set(b_data.clone());
    let c = a.matmul(b).retrieve();
>>>>>>> 946ea8df

    cx.compile(MetalFp32Compiler::default());
    cx.execute();

    let d_dev = Cpu::default();
    let d_a = d_dev.tensor_from_vec(a_data, (DConst::<512>, DConst::<512>));
    let d_b = d_dev.tensor_from_vec(b_data, (DConst::<512>, DConst::<512>));
    let d_c = d_a.matmul(d_b);

    assert_close(&c.data(), &d_c.as_vec());
}

#[test]
fn test_batch_matmul() {
    let mut cx = Graph::new();
    let a = cx.tensor::<R3<2, 2, 3>>();
    a.set(vec![1., 2., 3., 1., 2., 1., 1., 2., 3., 1., 2., 1.]);
    let b = cx.tensor::<R2<3, 4>>();
    b.set(vec![1., 2., 3., 1., 1., 2., 1., 2., -1., -2., 1., 2.]);
    let c = a.matmul(b);
    c.retrieve();

    cx.compile(MetalFp32Compiler::default());
    cx.execute();

    let d_dev = Cpu::default();
    let d_a = d_dev.tensor([[[1., 2., 3.], [1., 2., 1.]], [[1., 2., 3.], [1., 2., 1.]]]);
    let d_b = d_dev.tensor([[1., 2., 3., 1.], [1., 2., 1., 2.], [-1., -2., 1., 2.]]);
    let d_c = d_a.matmul(d_b);

    assert_close(&c.data(), &d_c.as_vec());
}

#[test]
fn test_matmul_transpose() {
    const M: usize = 1024; // Any
    const K: usize = 16; // >= 16
    const N: usize = 256; // >= 256, power of 2
    let mut cx = Graph::new();
<<<<<<< HEAD
    let a = cx.tensor::<R2<2, 3>>();
    a.set(vec![1., 2., 3., 1., 2., 1.]);
    let b = cx.tensor::<R2<4, 3>>();
    b.set(vec![1., 2., 3., 1., 1., 2., 1., 2., -1., -2., 1., 2.]);
    let a_t = cx.tensor::<R2<3, 2>>();
    a_t.set(vec![1., 2., 3., 1., 2., 1.]);
    let b_t = cx.tensor::<R2<3, 4>>();
    b_t.set(vec![1., 2., 3., 1., 1., 2., 1., 2., -1., -2., 1., 2.]);

    let a_b = a.matmul(b.permute());
    let a_b_t = a.matmul(b_t);
    let a_t_b = a_t.permute::<R2<2, 3>, _>().matmul(b.permute());
    let a_t_b_t = a_t.permute::<R2<2, 3>, _>().matmul(b_t);
    a_b.retrieve();
    a_b_t.retrieve();
    a_t_b.retrieve();
    a_t_b_t.retrieve();
=======
    let mut rng = StdRng::seed_from_u64(0);

    let a_data = random_vec_rng(M * K, &mut rng);
    let a = cx.new_tensor::<R2<M, K>>("Input").set(a_data.clone());
    let b_data = random_vec_rng(K * N, &mut rng);
    let b = cx.new_tensor::<R2<N, K>>("Input").set(b_data.clone());
    let a_t_data = random_vec_rng(K * M, &mut rng);
    let a_t = cx.new_tensor::<R2<K, M>>("Input").set(a_t_data.clone());
    let b_t_data = random_vec_rng(K * N, &mut rng);
    let b_t = cx.new_tensor::<R2<K, N>>("Input").set(b_t_data.clone());

    let a_b = a.matmul(b.permute()).retrieve();
    let a_b_t = a.matmul(b_t).retrieve();
    let a_t_b = a_t
        .permute::<_, LAxes2<1, 0>>()
        .matmul(b.permute())
        .retrieve();
    let a_t_b_t = a_t.permute::<_, LAxes2<1, 0>>().matmul(b_t).retrieve();
>>>>>>> 946ea8df

    cx.compile(MetalFp32Compiler::default());
    cx.execute();

    let d_dev = Cpu::default();
    let d_a = d_dev.tensor_from_vec(a_data, (DConst::<M>, DConst::<K>));
    let d_b = d_dev.tensor_from_vec(b_data, (DConst::<N>, DConst::<K>));
    let d_a_t = d_dev.tensor_from_vec(a_t_data, (DConst::<K>, DConst::<M>));
    let d_b_t = d_dev.tensor_from_vec(b_t_data, (DConst::<K>, DConst::<N>));
    let d_a_b = d_a.clone().matmul(d_b.clone().permute());
    let d_a_b_t = d_a.matmul(d_b_t.clone());
    let d_a_t_b = d_a_t
        .clone()
        .permute::<_, DAxes2<1, 0>>()
        .matmul(d_b.permute());
    let d_a_t_b_t = d_a_t.permute::<_, DAxes2<1, 0>>().matmul(d_b_t);

    assert_close(&a_b.data(), &d_a_b.as_vec());
    assert_close(&a_b_t.data(), &d_a_b_t.as_vec());
    assert_close(&a_t_b.data(), &d_a_t_b.as_vec());
    assert_close(&a_t_b_t.data(), &d_a_t_b_t.as_vec());
}

#[test]
fn test_relu_and_linear() {
    // Test single and batch, unoptimized and optimized
    let mut cx = Graph::new();
    let batch = cx.tensor::<R2<2, 3>>();
    let a = cx.tensor::<R1<3>>();

    let model: (Linear<3, 4>, ReLU, Linear<4, 2>) = InitModule::initialize(&mut cx);
    model
        .0
        .weight
        .set(vec![1., 2., 3., 1., 2., 3., 1., 2., 3., 1., 2., 3.]);
    model.2.weight.set(vec![1., 2., 3., 1., 2., 3., 1., 2.]);
    let b = model.forward(a);
    let batch_out = model.forward(batch);

    a.set(vec![1.0, 2.0, 3.0]);
    batch.set(vec![1.0, 2.0, 3.0, 1.0, 2.0, 3.0]);
    b.retrieve();
    batch_out.retrieve();
    cx.execute();

    let unoptimized_b = b.data();
    let unoptimized_batch_out = batch_out.data();
    cx.compile(<(MetalFp32Compiler, GenericCompiler)>::default());
    cx.execute();

    assert_close(&unoptimized_b, &b.data());
    assert_close(&unoptimized_batch_out, &batch_out.data());

    // Test against dfdx
    let dev = Cpu::default();
    let mut model = <(
        dfdx::nn::modules::builders::UnbiasedLinear<3, 4>,
        dfdx::nn::modules::builders::ReLU,
        dfdx::nn::modules::builders::UnbiasedLinear<4, 2>,
    )>::build_on_device(&dev);
    // Set weights
    model.0.weight = dev
        .tensor_from_vec(
            vec![1., 2., 3., 1., 2., 3., 1., 2., 3., 1., 2., 3.],
            (dfdx::shapes::Const::<3>, dfdx::shapes::Const::<4>),
        )
        .permute();
    model.2.weight = dev
        .tensor_from_vec(
            vec![1., 2., 3., 1., 2., 3., 1., 2.],
            (dfdx::shapes::Const::<4>, dfdx::shapes::Const::<2>),
        )
        .permute();
    let a = dev.tensor_from_vec(vec![1.0, 2.0, 3.0], (dfdx::shapes::Const::<3>,));
    let out = model.forward(a);

    assert_close(&unoptimized_b, &out.as_vec());
}

#[test]
fn test_transformer_encoder_block() {
    let mut cx = Graph::new();
    let model: crate::nn::transformer::encoder::TransformerEncoderBlock<3, 4, 1> =
        InitModule::initialize(&mut cx);
    model
        .attention
        .w_k
        .weight
        .set(vec![1., 22., 3., 1., 2., 3., 1., 2., 3.]);
    model
        .attention
        .w_q
        .weight
        .set(vec![3., 2., 3., 1.3, 2., 3., 3., 2., 3.]);
    model
        .attention
        .w_v
        .weight
        .set(vec![-1., 12., 3., -1., 2., -3., 11., 2., 3.]);
    model
        .attention
        .w_o
        .weight
        .set(vec![1., 22., 3., 1., 2., 3., 1., 2., 3.]);
    model
        .ff
        .0
        .weight
        .set(vec![-1., 12., 3., -1., 2., -3., 11., 2., 3., 11., 2., 3.]);
    model
        .ff
        .2
        .weight
        .set(vec![-1., 12., 3., -1., 2., -3., 11., 2., 3., 3., -1., 2.]);

    let a = cx.tensor::<(Dyn<'b'>, Dyn<'a'>, crate::prelude::Const<3>)>();
    let b = model.forward(a);

    a.set_dyn(vec![-1., 2., 3., 3., 3., -1.], vec![1, 2, 3]);
    b.retrieve();

    cx.compile(<(MetalFp32Compiler, GenericCompiler)>::default());
    cx.execute();

    let d_dev = Cpu::default();
    let mut d_model: dfdx::nn::modules::TransformerEncoderBlock<3, 1, 4, f32, Cpu> =
        d_dev.build_module::<dfdx::nn::modules::builders::TransformerEncoderBlock<3, 1, 4>, f32>();
    d_model.self_attn.w_k.bias.copy_from(&[0.0, 0.0, 0.0]);
    d_model.self_attn.w_v.bias.copy_from(&[0.0, 0.0, 0.0]);
    d_model.self_attn.w_q.bias.copy_from(&[0.0, 0.0, 0.0]);
    d_model.self_attn.w_o.bias.copy_from(&[0., 0., 0.]);
    d_model.self_attn.w_o.weight = d_dev
        .tensor_from_vec(
            vec![1., 22., 3., 1., 2., 3., 1., 2., 3.],
            (dfdx::shapes::Const::<3>, dfdx::shapes::Const::<3>),
        )
        .permute();
    d_model.self_attn.w_k.weight = d_dev
        .tensor_from_vec(
            vec![1., 22., 3., 1., 2., 3., 1., 2., 3.],
            (dfdx::shapes::Const::<3>, dfdx::shapes::Const::<3>),
        )
        .permute();
    d_model.self_attn.w_q.weight = d_dev
        .tensor_from_vec(
            vec![3., 2., 3., 1.3, 2., 3., 3., 2., 3.],
            (dfdx::shapes::Const::<3>, dfdx::shapes::Const::<3>),
        )
        .permute();
    d_model.self_attn.w_v.weight = d_dev
        .tensor_from_vec(
            vec![-1., 12., 3., -1., 2., -3., 11., 2., 3.],
            (dfdx::shapes::Const::<3>, dfdx::shapes::Const::<3>),
        )
        .permute();
    d_model.ff.0 .0.weight = d_dev
        .tensor_from_vec(
            vec![-1., 12., 3., -1., 2., -3., 11., 2., 3., 11., 2., 3.],
            (dfdx::shapes::Const::<3>, dfdx::shapes::Const::<4>),
        )
        .permute();
    d_model.ff.0 .0.bias = d_dev.tensor_from_vec(vec![0., 0., 0., 0.], (dfdx::shapes::Const::<4>,));
    d_model.ff.0 .2.weight = d_dev
        .tensor_from_vec(
            vec![-1., 12., 3., -1., 2., -3., 11., 2., 3., 3., -1., 2.],
            (dfdx::shapes::Const::<4>, dfdx::shapes::Const::<3>),
        )
        .permute();
    d_model.ff.0 .2.bias = d_dev.tensor_from_vec(vec![0., 0., 0.], (dfdx::shapes::Const::<3>,));
    d_model.norm1.gamma = d_dev.tensor_from_vec(vec![1., 1., 1.], (dfdx::shapes::Const::<3>,));
    d_model.norm2.gamma = d_dev.tensor_from_vec(vec![1., 1., 1.], (dfdx::shapes::Const::<3>,));
    d_model.norm1.epsilon = 1e-5;
    d_model.norm2.beta = d_dev.tensor_from_vec(vec![0., 0., 0.], (dfdx::shapes::Const::<3>,));
    d_model.norm1.beta = d_dev.tensor_from_vec(vec![0., 0., 0.], (dfdx::shapes::Const::<3>,));
    d_model.norm2.epsilon = 1e-5;
    let d_a = d_dev.tensor_from_vec(
        vec![-1., 2., 3., 3., 3., -1.],
        (dfdx::shapes::Const::<2>, dfdx::shapes::Const::<3>),
    );
    let d_b = d_model.forward(d_a);

    assert_close(&b.data(), &d_b.as_vec());
}<|MERGE_RESOLUTION|>--- conflicted
+++ resolved
@@ -382,8 +382,8 @@
     let mut cx = Graph::new();
     let a_data = random_vec(256 * 256);
     let b_data = random_vec(256 * 256);
-    let a = cx.new_tensor::<R2<256, 256>>("Input").set(a_data.clone());
-    let b = cx.new_tensor::<R2<256, 256>>("Input").set(b_data.clone());
+    let a = cx.tensor::<R2<256, 256>>().set(a_data.clone());
+    let b = cx.tensor::<R2<256, 256>>().set(b_data.clone());
     let c = a.matmul(b).retrieve();
 
     cx.compile(MetalFp32Compiler::default());
@@ -400,22 +400,11 @@
 #[test]
 fn test_matmul() {
     let mut cx = Graph::new();
-<<<<<<< HEAD
-    let a_data = random_vec(2 * 4096);
-    let b_data = random_vec(4096 * 4);
-    let a = cx.tensor::<R2<2, 4096>>();
-    a.set(a_data.clone());
-    let b = cx.tensor::<R2<4096, 4>>();
-    b.set(b_data.clone());
-    let c = a.matmul(b);
-    c.retrieve();
-=======
     let a_data = random_vec(512 * 512);
     let b_data = random_vec(512 * 512);
-    let a = cx.new_tensor::<R2<512, 512>>("Input").set(a_data.clone());
-    let b = cx.new_tensor::<R2<512, 512>>("Input").set(b_data.clone());
+    let a = cx.tensor::<R2<512, 512>>().set(a_data.clone());
+    let b = cx.tensor::<R2<512, 512>>().set(b_data.clone());
     let c = a.matmul(b).retrieve();
->>>>>>> 946ea8df
 
     cx.compile(MetalFp32Compiler::default());
     cx.execute();
@@ -455,35 +444,16 @@
     const K: usize = 16; // >= 16
     const N: usize = 256; // >= 256, power of 2
     let mut cx = Graph::new();
-<<<<<<< HEAD
-    let a = cx.tensor::<R2<2, 3>>();
-    a.set(vec![1., 2., 3., 1., 2., 1.]);
-    let b = cx.tensor::<R2<4, 3>>();
-    b.set(vec![1., 2., 3., 1., 1., 2., 1., 2., -1., -2., 1., 2.]);
-    let a_t = cx.tensor::<R2<3, 2>>();
-    a_t.set(vec![1., 2., 3., 1., 2., 1.]);
-    let b_t = cx.tensor::<R2<3, 4>>();
-    b_t.set(vec![1., 2., 3., 1., 1., 2., 1., 2., -1., -2., 1., 2.]);
-
-    let a_b = a.matmul(b.permute());
-    let a_b_t = a.matmul(b_t);
-    let a_t_b = a_t.permute::<R2<2, 3>, _>().matmul(b.permute());
-    let a_t_b_t = a_t.permute::<R2<2, 3>, _>().matmul(b_t);
-    a_b.retrieve();
-    a_b_t.retrieve();
-    a_t_b.retrieve();
-    a_t_b_t.retrieve();
-=======
     let mut rng = StdRng::seed_from_u64(0);
 
     let a_data = random_vec_rng(M * K, &mut rng);
-    let a = cx.new_tensor::<R2<M, K>>("Input").set(a_data.clone());
+    let a = cx.tensor::<R2<M, K>>().set(a_data.clone());
     let b_data = random_vec_rng(K * N, &mut rng);
-    let b = cx.new_tensor::<R2<N, K>>("Input").set(b_data.clone());
+    let b = cx.tensor::<R2<N, K>>().set(b_data.clone());
     let a_t_data = random_vec_rng(K * M, &mut rng);
-    let a_t = cx.new_tensor::<R2<K, M>>("Input").set(a_t_data.clone());
+    let a_t = cx.tensor::<R2<K, M>>().set(a_t_data.clone());
     let b_t_data = random_vec_rng(K * N, &mut rng);
-    let b_t = cx.new_tensor::<R2<K, N>>("Input").set(b_t_data.clone());
+    let b_t = cx.tensor::<R2<K, N>>().set(b_t_data.clone());
 
     let a_b = a.matmul(b.permute()).retrieve();
     let a_b_t = a.matmul(b_t).retrieve();
@@ -492,7 +462,6 @@
         .matmul(b.permute())
         .retrieve();
     let a_t_b_t = a_t.permute::<_, LAxes2<1, 0>>().matmul(b_t).retrieve();
->>>>>>> 946ea8df
 
     cx.compile(MetalFp32Compiler::default());
     cx.execute();
