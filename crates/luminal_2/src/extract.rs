use std::collections::HashMap;
use std::usize;

use crate::Kernel;
use crate::run::{assign_buffers, compile_kernels, run_graph};
use crate::translate::InitData;
<<<<<<< HEAD
use crate::utils::{display_graph, print_kernels};
=======
use crate::utils::{print_kernels, render_egglog};
>>>>>>> 1f998aa4
use crate::{GPUArch, GraphTerm};
use colored::Colorize;
use egraph_serialize::{ClassId, EGraph, NodeId};
use itertools::Itertools;
use luminal::prelude::NodeIndex;
use luminal::prelude::petgraph::prelude::StableGraph;
use luminal::prelude::petgraph::{Directed, Direction};
use luminal::shape::{Expression, Term};
use metal_rs::objc::rc::autoreleasepool;
use metal_rs::{Buffer, Device, MTLResourceOptions};
use rand::{Rng, rng};
use rustc_hash::{FxHashMap, FxHashSet};

const WARMUP_TRIALS: usize = 0;
const TRIALS: usize = 1;
const MAX_SEARCHED_GRAPHS: usize = 10_000;
const MAX_CYCLES: usize = 1;
const INVALID_IR: &[&str] = &[
    "SwapLoops",
    "TileLoop",
    "UnpadLoop",
    "Unary",
    "Binary",
    "MReplace",
    "MergeLoops",
    "TiledMatmulInputA",
    "TiledMatmulInputB",
    "TiledMatmulAcc",
    "FusedLoops",
];

type Cost = u128; // Execution time in microseconds

fn is_expression_enode(enode_label: &str) -> bool {
    matches!(
        enode_label,
        "MNum"
            | "MVar"
            | "MAdd"
            | "MSub"
            | "MMul"
            | "MDiv"
            | "MMod"
            | "MMin"
            | "MMax"
            | "MAnd"
            | "MOr"
            | "MGte"
            | "MLt"
            | "MFloorTo"
            | "MReplace"
            | "MAccum"
    ) || enode_label.starts_with("MNum:")
        || enode_label.starts_with("MVar:")
}

fn shortest_from_enode<'a>(
    egraph: &'a EGraph,
    enode: &'a NodeId,
    seen: &mut FxHashMap<&'a NodeId, usize>,
    junk: &mut FxHashSet<&'a NodeId>,
    cache: &mut FxHashMap<&'a NodeId, Option<Vec<&'a NodeId>>>,
) -> Option<Vec<&'a NodeId>> {
    if let Some(cached) = cache.get(enode) {
        return cached.clone();
    }
    if INVALID_IR.contains(&egraph.nodes[enode].op.as_str()) || junk.contains(enode) {
        cache.insert(enode, None);
        return None;
    }
    if seen.get(&enode).copied().unwrap_or(0) >= MAX_CYCLES {
        cache.insert(enode, None);
        return None;
    }

    *seen.entry(enode).or_insert(0) += 1;

    let out = if egraph.nodes[enode].children.is_empty() {
        // Leaf → path is just this enode
        Some(vec![enode])
    } else {
        // For each child class, take its shortest; if any child has no path → this enode invalid
        let mut acc: Vec<&'a NodeId> = vec![enode];
        let mut ok = true;

        for child in &egraph.nodes[enode].children {
            let child_class = egraph.nid_to_cid(child);
            if let Some(child_path) = extract_shortest(egraph, child_class, seen, junk, cache) {
                acc.extend(child_path);
            } else {
                ok = false;
                break;
            }
        }

        if ok { Some(acc) } else { None }
    };

    *seen.get_mut(&enode).unwrap() -= 1;

    if out.is_none() {
        junk.insert(enode);
    }
    cache.insert(enode, out.clone());
    out
}

pub fn extract_shortest<'a>(
    egraph: &'a EGraph,
    class: &'a ClassId,
    seen: &mut FxHashMap<&'a NodeId, usize>,
    junk: &mut FxHashSet<&'a NodeId>,
    cache: &mut FxHashMap<&'a NodeId, Option<Vec<&'a NodeId>>>,
) -> Option<Vec<&'a NodeId>> {
    // Try all enodes in the class and keep the shortest
    let mut best: Option<Vec<&'a NodeId>> = None;
    for enode in &egraph.classes()[class].nodes {
        if INVALID_IR.contains(&egraph.nodes[enode].op.as_str()) || junk.contains(enode) {
            junk.insert(enode);
            continue;
        }
        if seen.get(&enode).copied().unwrap_or(0) >= MAX_CYCLES {
            continue;
        }

        if let Some(path) = shortest_from_enode(egraph, enode, seen, junk, cache) {
            if best.as_ref().map_or(true, |b| path.len() < b.len()) {
                best = Some(path);
            }
        } else {
            junk.insert(enode);
        }
    }
    best
}

fn extract_trajectories<'a>(
    egraph: &'a EGraph,
    current_class: &'a ClassId,
    seen: &mut FxHashMap<&'a NodeId, usize>,
    junk_cache: &mut FxHashSet<&'a NodeId>,
    trajectory_cache: &mut FxHashMap<&'a NodeId, Vec<Vec<&'a NodeId>>>,
    waiting: usize,
) -> Vec<Vec<&'a NodeId>> {
    let mut trajectories = vec![];
    'enode_loop: for enode in &egraph.classes()[current_class].nodes {
        if INVALID_IR.contains(&egraph.nodes[enode].op.as_str()) {
            junk_cache.insert(enode);
            continue;
        } else if junk_cache.contains(&enode)
            || seen.get(&enode).copied().unwrap_or_default() >= MAX_CYCLES
        {
            continue;
        }
        let mut enode_trajectories = vec![];
        *seen.entry(enode).or_insert(0) += 1;
        for child in &egraph.nodes[enode].children {
            // Ask what's the child's trajectories
            if !trajectory_cache.contains_key(child) {
                let child_trajectories = if is_expression_enode(&egraph.nodes[child].op) {
                    extract_shortest(
                        egraph,
                        egraph.nid_to_cid(child),
                        seen,
                        junk_cache,
                        &mut FxHashMap::default(),
                    )
                    .map(|i| vec![i])
                    .unwrap_or_default()
                } else {
                    extract_trajectories(
                        egraph,
                        egraph.nid_to_cid(child),
                        seen,
                        junk_cache,
                        trajectory_cache,
                        (waiting * enode_trajectories.len().max(1)) + trajectories.len(),
                    )
                };
                if child_trajectories.is_empty() {
                    // bad enode
                    junk_cache.insert(enode);
                    *seen.get_mut(&enode).unwrap() -= 1;
                    continue 'enode_loop;
                }
                trajectory_cache.insert(child, child_trajectories.clone());
            }

            if enode_trajectories.is_empty() {
                // First child
                for mut child_trajectory in trajectory_cache[child].clone() {
                    child_trajectory.insert(0, enode);
                    enode_trajectories.push(child_trajectory);
                }
            } else if !trajectory_cache[child].is_empty() {
                // Cartisian product the current trajectories with the new trajectories
                if enode_trajectories.len() * trajectory_cache[child].len() > MAX_SEARCHED_GRAPHS {
                    enode_trajectories = enode_trajectories
                        .into_iter()
                        .map(|p| [p, trajectory_cache[child][0].clone()].concat())
                        .collect();
                } else {
                    enode_trajectories = enode_trajectories
                        .into_iter()
                        .cartesian_product(&trajectory_cache[child])
                        .map(|(p, n)| [p, n.clone()].concat())
                        .collect();
                }
            }
        }
        *seen.get_mut(&enode).unwrap() -= 1;

        if egraph.nodes[enode].children.is_empty() {
            // Leaf node → single-element trajectory
            trajectories.push(vec![enode]);
        } else {
            // Add combined trajectories
            trajectories.extend(enode_trajectories);
        }
        if trajectories.len() * waiting > MAX_SEARCHED_GRAPHS {
            break; // Only pick the first valid (non cycling) enode for expressions
        }
    }
    trajectories
}

pub fn search(
    egraph: &EGraph,
    inputs: &[(String, InitData)],
    arch: GPUArch,
    dyn_vars: &FxHashMap<char, usize>,
) -> Option<StableGraph<GraphTerm, ()>> {
    let trajectories = extract_trajectories(
        egraph,
        &egraph.root_eclasses[0],
        &mut FxHashMap::default(),
        &mut FxHashSet::default(),
        &mut FxHashMap::default(),
        1,
    );

    // Now we have DFS trajectories
    let mut ref_outputs: Vec<Vec<f32>> = vec![];
    let mut best_time = u128::MAX;
    let mut fastest = "".to_string();
    let mut best_graph = None;
    let mut valid_graphs = 0;
    let total_trajectories = trajectories.len().min(MAX_SEARCHED_GRAPHS);
    let mut ui_functions = None;
    if option_env!("DEBUG").is_none() {
        ui_functions = Some(crate::utils::search_ui());
    };
    'trajectory_loop: for (n, trajectory) in trajectories
        .into_iter()
        .take(MAX_SEARCHED_GRAPHS)
        .enumerate()
    {
        // Build termdag
        let mut graph = extraction_to_graph(egraph, &trajectory);

        // ---- dedupe ----
        let mut label_to_node: FxHashMap<String, NodeIndex> = FxHashMap::default();
        let mut to_remove = Vec::new();
        let mut node_remap_after_fusing_gmems = FxHashMap::default();

        for n in graph.node_indices().collect::<Vec<_>>() {
            if let Some(GraphTerm::GMEM { label }) = graph.node_weight(n) {
                if let Some(&canon) = label_to_node.get(label) {
                    // Rewire INCOMING: src -> n  =>  src -> canon
                    let incoming: Vec<_> =
                        graph.neighbors_directed(n, Direction::Incoming).collect();
                    for src in incoming {
                        if graph.find_edge(src, canon).is_none() {
                            graph.add_edge(src, canon, ());
                        }
                    }
                    // Rewire OUTGOING: n -> dst  =>  canon -> dst
                    let outgoing: Vec<_> =
                        graph.neighbors_directed(n, Direction::Outgoing).collect();
                    for dst in outgoing {
                        if graph.find_edge(canon, dst).is_none() {
                            graph.add_edge(canon, dst, ());
                        }
                    }
                    to_remove.push(n);
                    node_remap_after_fusing_gmems.insert(n, canon);
                } else {
                    label_to_node.insert(label.clone(), n);
                    node_remap_after_fusing_gmems.insert(n, n);
                }
            }
        }

        graph.retain_nodes(|_, n| !to_remove.contains(&n));
        // now we figure out the input mappings based off the labels
        let mut node_index_to_init_data: Vec<(NodeIndex, InitData)> = vec![];
        for n in graph.node_indices() {
            if let Some(GraphTerm::GMEM { label }) = graph.node_weight(n) {
                if let Some(&canon) = label_to_node.get(label) {
                    //get the init data now
                    if let Some((_, data)) = inputs.iter().find(|(l, _)| l == label)
                    // should be only 1
                    {
                        println!(
                            "graph node: {:?} | label node {:?} | label {label}",
                            n, canon
                        );
                        node_index_to_init_data.push((n, data.clone()));
                    }
                }
            }
        }

        let root = graph.externals(Direction::Outgoing).next().unwrap();
        let Some((kernels, gmem_mapping)) =
            crate::codegen::codegen(graph.clone(), vec![root], arch.clone(), 0, dyn_vars, false)
        else {
            continue;
        };
        match &arch {
            GPUArch::CUDA => {
                if let Some((_, s, _, _)) = &ui_functions {
                    s(format!(
                        "Graph {valid_graphs} ({:.1}%) ",
                        (n as f32 / total_trajectories as f32) * 100.0
                    ));
                }
            }
            GPUArch::Metal(_) => {
                if let Some((us, outs)) =
                    cost(&kernels, &node_index_to_init_data, &gmem_mapping, dyn_vars)
                {
                    valid_graphs += 1;
                    if let Some((progress, logs, title, _)) = &ui_functions {
                        progress(((n as f32 / total_trajectories as f32) * 100.0) as u16);
                        logs(print_kernels(&kernels));
                        title(format!("Graph {valid_graphs} {us}µs"));
                    } else if option_env!("DEBUG").is_some() {
                        println!("{}", print_kernels(&kernels));
                        println!("Graph {valid_graphs} {us}µs");
                        if ref_outputs.is_empty() {
                            ref_outputs = outs;
                        } else {
                            for (a, b) in ref_outputs.iter().zip(&outs) {
                                for (x, y) in a.iter().zip(b) {
                                    if (x - y).abs() >= 1e-3 {
                                        if option_env!("DEBUG").is_some() {
                                            // display_graph(&graph, &[]);
                                            println!(
                                                "REF: {:?}",
                                                &ref_outputs
                                                    .iter()
                                                    .map(|v| &v[..v.len().min(20)])
                                                    .collect_vec()
                                            );
                                            println!(
                                                "New: {:?}",
                                                &outs
                                                    .iter()
                                                    .map(|v| &v[..v.len().min(20)])
                                                    .collect_vec()
                                            );
<<<<<<< HEAD
=======
                                            crate::utils::display_graph(&graph, &[]);
                                            println!("{}", render_egglog(&graph, "a").0);
>>>>>>> 1f998aa4
                                            panic!(
                                                "{} {x} != {y}",
                                                "Output Mismatch".bold().on_bright_red()
                                            );
                                        }
                                        continue 'trajectory_loop;
                                    }
                                }
                            }
                            println!("{}", "Outputs Validated".bold().on_bright_green());
                        }
                    }
                    let kernel_string = print_kernels(&kernels);
                    // if kernel_string.len() < fastest.len() || fastest.is_empty() {

                    // }
                    if us < best_time {
                        best_time = us;
                        best_graph = Some(graph);
                        fastest = kernel_string;
                    }
                }
            }
        }
    }
    if let Some((_, _, _, e)) = &ui_functions {
        e();
    }
    println!("FASTEST ({}ms): {fastest}", best_time / 1000);
    best_graph
}

pub fn extraction_to_graph(
    egraph: &EGraph,
    trajectory: &[&NodeId],
) -> StableGraph<GraphTerm, (), Directed> {
    let mut g: StableGraph<GraphTerm, (), Directed> = StableGraph::new();

    enum Ret {
        Expr(NodeIndex),
        Math(Expression),
        Loop(String, Expression),
    }

    fn recurse(
        egraph: &EGraph,
        trajectory: &[&NodeId],
        current: &mut usize,
        g: &mut StableGraph<GraphTerm, (), Directed>,
    ) -> Ret {
        let node_choice = trajectory[*current];
        let enode = &egraph.nodes[node_choice];
        match enode.op.as_str() {
            "GMEM" => {
                *current += 1;
                Ret::Expr(
                    g.add_node(GraphTerm::GMEM {
                        label: egraph.nodes[&enode.children[0]]
                            .op
                            .replace("Boxed(\"", "")
                            .replace("\")", ""),
                    }),
                )
            }
            "SMEM" => Ret::Expr(g.add_node(GraphTerm::SMEM)),

            // LoopIn  = (LoopIn <expr> <LoopType> <Math>)
            "LoopIn" | "LoopOut" => {
                *current += 1;
                let Ret::Expr(child_one) = recurse(egraph, trajectory, current, g) else {
                    panic!()
                };
                *current += 1;
                let Ret::Loop(label, range) = recurse(egraph, trajectory, current, g) else {
                    panic!()
                };
                *current += 1;
                let Ret::Math(stride) = recurse(egraph, trajectory, current, g) else {
                    panic!()
                };
                let r = g.add_node(match enode.op.as_str() {
                    "LoopIn" => GraphTerm::LoopIn {
                        range,
                        stride,
                        marker: label,
                    },
                    "LoopOut" => GraphTerm::LoopOut {
                        range,
                        stride,
                        marker: label,
                    },
                    _ => panic!(),
                });
                g.add_edge(child_one, r, ());
                Ret::Expr(r)
            }

            "TCMatmul" => {
                *current += 1;
                let Ret::Expr(src_a) = recurse(egraph, trajectory, current, g) else {
                    panic!()
                };
                *current += 1;
                let Ret::Expr(src_b) = recurse(egraph, trajectory, current, g) else {
                    panic!()
                };
                *current += 1;
                let Ret::Math(a_k_stride) = recurse(egraph, trajectory, current, g) else {
                    panic!()
                };
                *current += 1;
                let Ret::Math(b_k_stride) = recurse(egraph, trajectory, current, g) else {
                    panic!()
                };
                *current += 1;
                let Ret::Math(a_inner_stride) = recurse(egraph, trajectory, current, g) else {
                    panic!()
                };
                *current += 1;
                let Ret::Math(b_inner_stride) = recurse(egraph, trajectory, current, g) else {
                    panic!()
                };
                *current += 1;
                let Ret::Math(c_inner_stride) = recurse(egraph, trajectory, current, g) else {
                    panic!()
                };
                *current += 1;
                let Ret::Math(k_outer_loops) = recurse(egraph, trajectory, current, g) else {
                    panic!()
                };
                let r = g.add_node(GraphTerm::TCMatmul {
                    a_k_stride,
                    b_k_stride,
                    a_inner_stride,
                    b_inner_stride,
                    c_inner_stride,
                    k_outer_loops,
                });
                g.add_edge(src_a, r, ());
                g.add_edge(src_b, r, ());
                Ret::Expr(r)
            }

            "Add" | "Mul" | "Max" | "SMEMLoad" | "SMEMRead" => {
                *current += 1;
                let Ret::Expr(child_one) = recurse(egraph, trajectory, current, g) else {
                    panic!()
                };
                *current += 1;
                // println!("bin: {}", enode.op);
                let Ret::Expr(child_two) = recurse(egraph, trajectory, current, g) else {
                    panic!()
                };
                let r = g.add_node(match enode.op.as_str() {
                    "SMEMLoad" => GraphTerm::SMEMLoad,
                    "SMEMRead" => GraphTerm::SMEMRead,
                    "Add" => GraphTerm::Add,
                    "Mul" => GraphTerm::Mul,
                    "Max" => GraphTerm::Max,
                    _ => panic!(),
                });
                g.add_edge(child_one, r, ());
                g.add_edge(child_two, r, ());
                Ret::Expr(r)
            }
            "Exp2" | "Sin" | "Recip" | "Neg" | "Sqrt" => {
                *current += 1;
                let Ret::Expr(child_one) = recurse(egraph, trajectory, current, g) else {
                    panic!()
                };
                let r = g.add_node(match enode.op.as_str() {
                    "Exp2" => GraphTerm::Exp2,
                    "Log2" => GraphTerm::Log2,
                    "Sin" => GraphTerm::Sin,
                    "Recip" => GraphTerm::Recip,
                    "Neg" => GraphTerm::Neg,
                    "Sqrt" => GraphTerm::Sqrt,
                    _ => panic!(),
                });
                g.add_edge(child_one, r, ());
                Ret::Expr(r)
            }
            // ----------- literals & vars -----------
            op if op.starts_with("MNum:") => {
                let num: i64 = op["MNum:".len()..].parse().expect("invalid MNum literal");
                Ret::Math(Expression::from(num as usize))
            }
            op if op.starts_with("MVar:") => {
                let name = op["MVar:".len()..].to_owned();
                Ret::Math(Expression::from(name.chars().next().unwrap()))
            }
            op if op.starts_with("Boxed(\"") => {
                let name = op.replace("Boxed(\"", "").replace("\")", "");
                Ret::Math(Expression::from(name.chars().next().unwrap()))
            }

            // ----------- unary ops -----------
            "MNeg" | "MRecip" => {
                *current += 1;
                let Ret::Math(c0) = recurse(egraph, trajectory, current, g) else {
                    panic!()
                };
                Ret::Math(match enode.op.as_str() {
                    "MNeg" => c0 * -1,
                    "MRecip" => 1 / c0,
                    _ => unreachable!(),
                })
            }

            // ----------- binary ops -----------
            "MAdd" | "MSub" | "MMul" | "MDiv" | "MMod" | "MMin" | "MMax" | "MAnd" | "MOr"
            | "MGte" | "MLt" | "MFloorTo" => {
                *current += 1;
                let Ret::Math(lhs) = recurse(egraph, trajectory, current, g) else {
                    panic!()
                };
                *current += 1;
                let Ret::Math(rhs) = recurse(egraph, trajectory, current, g) else {
                    panic!()
                };
                Ret::Math(match enode.op.as_str() {
                    "MAdd" => lhs + rhs,
                    "MSub" => lhs - rhs,
                    "MMul" => lhs * rhs,
                    "MDiv" => lhs / rhs,
                    "MMod" => lhs % rhs,
                    "MMin" => lhs.min(rhs),
                    "MMax" => lhs.max(rhs),
                    "MAnd" => lhs & rhs,
                    "MOr" => lhs | rhs,
                    "MFloorTo" => lhs / rhs * rhs, // NOT CORRECT, NEED FLOORTO IN EXPRESSIONS
                    _ => unreachable!(),
                })
            }
            "MAccum" => {
                *current += 1;
                Ret::Math(Expression::from(Term::Acc('a')))
            }
            "Loop" => {
                let label = egraph.nodes[trajectory[*current + 1]]
                    .op
                    .replace("Boxed(\"", "")
                    .replace("\")", "");
                *current += 2; // skip loop label
                let Ret::Math(e) = recurse(egraph, trajectory, current, g) else {
                    panic!()
                };
                Ret::Loop(label, e)
            }
            "MNum" | "MVar" => {
                *current += 1;
                recurse(egraph, trajectory, current, g)
            }
            _ => {
                if let Ok(n) = enode.op.parse::<usize>() {
                    Ret::Math(Expression::from(n))
                } else {
                    panic!("unsupported op '{}'", enode.op)
                }
            }
        }
    }

    recurse(egraph, trajectory, &mut 0, &mut g);
    g
}

fn cost<'a>(
    kernels: &StableGraph<Kernel, (usize, usize), Directed>,
    inputs: &[(NodeIndex, InitData)],
    gmem_mapping: &HashMap<NodeIndex, usize>,
    dyn_vars: &FxHashMap<char, usize>,
) -> Option<(Cost, Vec<Vec<f32>>)> {
    autoreleasepool(|| {
        // Get buffer info
        let (int_buffers, int_buffer_map) = assign_buffers(&kernels);
        let compiled_kernels = compile_kernels(&kernels);
        let device = Device::system_default().unwrap();

        // Copy input buffers over
        let mut inputs = inputs
            .into_iter()
            .map(|(n, b)| {
                (
                    gmem_mapping[n],
                    (
                        copy_metal_buffer(&b.clone().to_vec(dyn_vars), &device),
                        false,
                    ),
                )
            })
            .collect::<FxHashMap<_, _>>();
        // Warm up resources (buffer allocation, kernel compiler, etc.)
        for _ in 0..WARMUP_TRIALS {
            run_graph(
                &mut inputs,
                &kernels,
                dyn_vars,
                &compiled_kernels,
                &int_buffers,
                &int_buffer_map,
            );
        }
        // Test runtime
        let mut micros = vec![];
        let mut outputs = vec![];
        let mut m;

        for _ in 0..TRIALS {
            (outputs, m) = run_graph(
                &mut inputs,
                &kernels,
                dyn_vars,
                &compiled_kernels,
                &int_buffers,
                &int_buffer_map,
            );
            micros.push(m);
        }
        Some((
            micros.into_iter().sum::<u128>() / TRIALS as u128,
            outputs.iter().map(copy_metal_buffer_back).collect_vec(),
        ))
    })
}

pub fn copy_metal_buffer(v: &Vec<f32>, device: &Device) -> Buffer {
    assert!(v.len() > 0);
    let buf = device.new_buffer_with_data(
        v.as_ptr() as *const _,
        (v.len() * std::mem::size_of::<f32>()) as u64,
        MTLResourceOptions::StorageModeShared,
    );
    buf
}
pub fn copy_metal_buffer_back(v: &Buffer) -> Vec<f32> {
    let mut data = vec![0f32; v.length() as usize / size_of::<f32>()];
    let ptr = v.contents() as *mut f32;
    for (i, d) in data.iter_mut().enumerate() {
        *d = unsafe { *ptr.add(i) };
    }
    data
}

pub fn make_test_inputs(
    graph: &StableGraph<GraphTerm, ()>,
    dyn_map: &FxHashMap<char, usize>,
    inits: &[(String, InitData)],
) -> Vec<(String, InitData)> {
    // Go through each GMEM and work out the size
    let mut inputs = vec![];
    let mut rng = rng();
    for node in graph.externals(Direction::Incoming) {
        if let GraphTerm::GMEM { label } = graph.node_weight(node).unwrap() {
            if let Some(init) = inits.iter().find(|(n, _)| n == label) {
                inputs.push(init.clone());
                continue;
            }
            // Walk down the loopins to find the max size
            let mut size = Expression::from(1);
            let mut curr = graph
                .neighbors_directed(node, Direction::Outgoing)
                .next()
                .unwrap();
            loop {
                if let GraphTerm::LoopIn { range, stride, .. } = graph.node_weight(curr).unwrap() {
                    size = size.max(stride.substitute('z', *range));
                    // size = size.max(stride.substitute('z', *range - 1) + 1); // why were we doing this?
                    curr = graph
                        .neighbors_directed(curr, Direction::Outgoing)
                        .next()
                        .unwrap();
                } else {
                    break;
                }
            }
            inputs.push((
                label.clone(),
                InitData::Data(
                    (0..size.exec(&dyn_map).unwrap())
                        .map(|_| rng.random())
                        .collect(),
                ),
            ));
        }
    }
    inputs
}

#[cfg(test)]
mod tests {
    use super::*;
    use crate::{
        translate::{MetaGraph, SubGraph, translate_graph_meta},
        utils::{build_search_space, display_graph},
    };
    use luminal::{graph::Graph, prelude::petgraph::algo::is_cyclic_directed};

    fn create_simple_egraph() -> EGraph {
        let egraph = EGraph::default();
        egraph
    }

    fn build_minimal_add_graph() -> (luminal::graph::Graph, MetaGraph, SubGraph) {
        use luminal::graph::Graph;

        let mut cx = Graph::new();
        let a = cx.tensor(3).set([1., 2., 3.]);
        let b = cx.tensor(3).set([4., 5., 6.]);
        let c = (a + b).sqrt();
        let d = c * a;
        let _e = d.sum(0).retrieve();

        let (meta_graph, _global_map, _inits) = translate_graph_meta(&cx);
        let meta_node = meta_graph
            .node_indices()
            .next()
            .expect("MetaGraph unexpectedly empty");
        let sub = meta_graph
            .node_weight(meta_node)
            .expect("Missing subgraph at meta node")
            .clone();

        (cx, meta_graph, sub)
    }

    fn build_nonempty_egraph() -> EGraph {
        // Keep `cx` and `meta_graph` alive while we build the egraph
        let (_cx, meta_graph, sub) = build_minimal_add_graph();
        let e = build_search_space(&sub, /*iters=*/ 2);
        // `_cx` and `meta_graph` can drop now; `e` no longer needs them
        drop(meta_graph);
        e
    }

    #[test]
    fn test_egraph_is_nonempty_and_has_root() {
        let egraph = build_nonempty_egraph();
        assert!(!egraph.classes().is_empty(), "EGraph should have classes");
        assert!(
            !egraph.root_eclasses.is_empty(),
            "EGraph should have a root"
        );
    }

    #[test]
    fn test_extract_trajectories_invalid_ir_filtering() {
        let egraph = build_nonempty_egraph();

        if egraph.classes().is_empty() || egraph.root_eclasses.is_empty() {
            return;
        }

        let root_class = &egraph.root_eclasses[0];
        let mut seen = FxHashMap::default();
        let mut junk_cache = FxHashSet::default();
        let mut trajectory_cache = FxHashMap::default();

        let trajectories = extract_trajectories(
            &egraph,
            root_class,
            &mut seen,
            &mut junk_cache,
            &mut trajectory_cache,
            1,
        );

        // Check that trajectories don't contain INVALID_IR operations
        for trajectory in trajectories {
            for &node in &trajectory {
                let op_name = &egraph.nodes[node].op;
                assert!(
                    !INVALID_IR.contains(&op_name.as_str()),
                    "Trajectory contains invalid IR operation: {}",
                    op_name
                );
            }
        }
    }

    #[test]
    #[cfg(target_os = "macos")]
    fn test_metal_buffer_operations() {
        use metal_rs::Device;

        // Skip if Metal is not available
        if Device::system_default().is_none() {
            return;
        }

        let device = Device::system_default().unwrap();
        let test_data = vec![1.0, 2.0, 3.0, 4.0, 5.0];

        // Test buffer creation
        let buffer = copy_metal_buffer(&test_data, &device);
        assert_eq!(
            buffer.length(),
            (test_data.len() * std::mem::size_of::<f32>()) as u64
        );

        // Test buffer read back
        let read_back = copy_metal_buffer_back(&buffer);
        assert_eq!(read_back.len(), test_data.len());

        // Verify data integrity
        for (original, read) in test_data.iter().zip(&read_back) {
            assert!(
                (original - read).abs() < 1e-6,
                "Buffer data should be preserved"
            );
        }
    }

    #[test]
    fn test_is_expression_enode() {
        // Test that expression enodes are correctly identified
        assert!(is_expression_enode("MNum"));
        assert!(is_expression_enode("MVar"));
        assert!(is_expression_enode("MAdd"));
        assert!(is_expression_enode("MNum:42"));
        assert!(is_expression_enode("MVar:x"));

        // Test that non-expression enodes are not identified
        assert!(!is_expression_enode("GMEM"));
        assert!(!is_expression_enode("LoopIn"));
        assert!(!is_expression_enode("Add"));
        assert!(!is_expression_enode("Invalid"));
    }
}<|MERGE_RESOLUTION|>--- conflicted
+++ resolved
@@ -4,11 +4,7 @@
 use crate::Kernel;
 use crate::run::{assign_buffers, compile_kernels, run_graph};
 use crate::translate::InitData;
-<<<<<<< HEAD
-use crate::utils::{display_graph, print_kernels};
-=======
-use crate::utils::{print_kernels, render_egglog};
->>>>>>> 1f998aa4
+use crate::utils::{display_graph, print_kernels, render_egglog};
 use crate::{GPUArch, GraphTerm};
 use colored::Colorize;
 use egraph_serialize::{ClassId, EGraph, NodeId};
@@ -371,11 +367,8 @@
                                                     .map(|v| &v[..v.len().min(20)])
                                                     .collect_vec()
                                             );
-<<<<<<< HEAD
-=======
                                             crate::utils::display_graph(&graph, &[]);
                                             println!("{}", render_egglog(&graph, "a").0);
->>>>>>> 1f998aa4
                                             panic!(
                                                 "{} {x} != {y}",
                                                 "Output Mismatch".bold().on_bright_red()
